--- conflicted
+++ resolved
@@ -45,14 +45,10 @@
 - Predbat configuration - [sofar.yaml](https://raw.githubusercontent.com/springfall2008/batpred/main/templates/sofar.yaml) template for Predbat (in templates directory).
 This file should be copied to apps.yaml
 
-<<<<<<< HEAD
-This integration has various limitations, it can charge and discharge the battery but does not have finer control over reserve and target SOC%
+Note: You will need to change the min reserve in Home Assistant to match your minimum battery level.
 
-Note: You will need to change the min reserve in Home Assistant to match your minimum battery level.
-=======
 - Please note that the inverter needs to be put into "Passive Mode" for the sofar2mqtt to control the inverter.
 - This integration has various limitations, it can charge and discharge the battery but does not have finer control over reserve and target SOC%
 - Note: You will need to change the min reserve in Home Assistant to match your minimum battery level (**input_number.predbat_set_reserve_min**).
->>>>>>> ab514fc1
 
 Please see this ticket in Github for ongoing discussions: <https://github.com/springfall2008/batpred/issues/395>