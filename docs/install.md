--- conflicted
+++ resolved
@@ -491,9 +491,4 @@
 You may find that the Predbat add-on installed with an older version of Predbat than you were previously using,
 which might require you to [update Predbat to the correct version](#predbat-built-in-update).
 
-<<<<<<< HEAD
-You can go to Github and download *.py from the releases tab and then manually copy these files
-over the existing versions in your install location.
-=======
-11. When you are happy running the Predbat add-on you can delete the AppDaemon or AppDaemon-predbat add-on.
->>>>>>> 4c832748
+11. When you are happy running the Predbat add-on you can delete the AppDaemon or AppDaemon-predbat add-on.