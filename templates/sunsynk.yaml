--- conflicted
+++ resolved
@@ -28,18 +28,7 @@
   # Can be auto for automatic, 0 for off or values 1-N for a fixed number
   threads: auto
 
-<<<<<<< HEAD
   # Sets the maximum period of zero load before the gap is filled, default 30 minutes
-=======
-  # The size of the battery in kWh
-  soc_max:
-   - 28.8
-
-  # The maximum rate of the battery charge/discharge in watts
-  battery_rate_max:
-    - 8000
-
->>>>>>> 4c832748
   # To disable set it to 1440
   load_filter_threshold: 30
 
@@ -65,22 +54,12 @@
   # Data must be in the format of 'last_updated' timestamp and 'energy' for incrementing kWh
   #load_forecast:
   #  - predheat.heat_energy$external
-  #
-<<<<<<< HEAD
-=======
-<<<<<<< HEAD
-  
-  #
-=======
->>>>>>> 484bf31 (Update sunsynk.yaml (#1357))
->>>>>>> 4c832748
+  #  
+  #
   # Controls/status - must by 1 per inverter
   #
   num_inverters: 1
   inverter_type: SK
-<<<<<<< HEAD
-<<<<<<< HEAD
-
 
   # **** Start of Outputs to Sunsynk Inverter ****
 
@@ -110,15 +89,6 @@
 
   # **** End of Outputs to Sunsynk Inverter ****
 
-<<<<<<< HEAD
-
-=======
-=======
->>>>>>> 30bba62 (Update sunsynk.yaml (#1305))
-  #
-=======
-
-
   # **** Start of Outputs to Sunsynk Inverter ****
 
   charge_start_service:
@@ -148,26 +118,19 @@
   # **** End of Outputs to Sunsynk Inverter ****
 
 
->>>>>>> 484bf31 (Update sunsynk.yaml (#1357))
->>>>>>> 4c832748
   # Run balance inverters every N seconds (0=disabled) - only for multi-inverter
   balance_inverters_seconds: 0
   #
 
-<<<<<<< HEAD
   # Custom sensors to get the BMS charge/discharge limit, based on inverter size (8000kW, BMS reported limit, and inverter set limit)
   inverter_limit_charge:
     - sensor.sunsynk_battery_max_charge_rate # template sensor must be configured in configuration.yaml
-=======
-<<<<<<< HEAD
-<<<<<<< HEAD
   charge_rate:
     - sensor.max_battery_charge_rate
   discharge_rate:
     - sensor.max_battery_discharge_rate
   battery_power:
     - number.sunsynk_inverter_battery_power
-=======
   # Services to control charging/discharging
   charge_start_service:
     service: select.select_option
@@ -181,7 +144,6 @@
     service: select.select_option
     entity_id: "select.sunsynk_work_mode"
     option: "Selling First"
-=======
   # Custom sensors to get the BMS charge/discharge limit, based on inverter size (8000kW, BMS reported limit, and inverter set limit)
   inverter_limit_charge:
     - sensor.sunsynk_battery_max_charge_rate # template sensor must be configured in configuration.yaml
@@ -198,7 +160,6 @@
 
   battery_rate_max:
     - 8000  # The maximum rate of the battery charge/discharge in watts **required to lift the 2600w default limit**
->>>>>>> 484bf31 (Update sunsynk.yaml (#1357))
 
   battery_voltage:
     - sensor.sunsynk_battery_voltage
@@ -238,7 +199,6 @@
   # Inverter max AC limit (one per inverter). E.g for a 3.6kw inverter set to 3600
   # If you have a second inverter for PV only please add the two values together
   inverter_limit:
-<<<<<<< HEAD
     - 18000
 
 
@@ -248,12 +208,10 @@
   #  - shell: 'rm -rf /homeassistant/GivTCP/*.pkl'
   #  - service: hassio/addon_restart
   #    addon: a6a2857d_givtcp
->>>>>>> 4c832748
 
   inverter_limit_discharge:
     - sensor.sunsynk_battery_max_discharge_rate # # template sensor must be configured in configuration.yaml
 
-<<<<<<< HEAD
   # calculations to tell predbat the actual charge/discharge power of the inverter
   charge_rate:
     - sensor.sunsynk_charge_rate_calc # template sensor must be configured in configuration.yaml
@@ -298,39 +256,19 @@
 #   - select.givtcp_{geserial}_battery_pause_start_time_slot
 #  pause_end_time:
 #   - select.givtcp_{geserial}_battery_pause_end_time_slot
-=======
-  battery_power:
-    - sensor.sunsynk_battery_output_power
->>>>>>> 30bba62 (Update sunsynk.yaml (#1305))
   pv_power:
     - sensor.solaredge_ac_power
   load_power:
     - sensor.household_load # {{ states('sensor.sunsynk_grid_power')|float + states('sensor.solaredge_ac_power')|float + states('sensor.sunsynk_inverter_output_power')|float }}
   soc_kw:
-<<<<<<< HEAD
     - sensor.sunsynk_battery_soc_kw
   charge_limit:
     - number.sunsynk_inverter_capacity_point_6
->>>>>>> 4c832748
 
   # Inverter max AC limit (one per inverter). E.g for a 3.6kw inverter set to 3600
   # If you have a second inverter for PV only please add the two values together
   inverter_limit:
-<<<<<<< HEAD
     - 8000 # change to inverter size in W
-=======
-    - 18000
-=======
-    - sensor.sunsynk_battery_energy # {{ states('input_number.sunsynk_battery_size')|float * states('sensor.sunsynk_battery_soc')|float / 100 |float(0) }}
-  soc_max:
-    - input_number.sunsynk_battery_size # Set to 20.5kWh
-  battery_min_soc:
-    - sensor.sunsynk_battery_min_soc # Could just be hardcoded? My shutdown is set to 20% {{ states('sensor.sunsynk_battery_capacity_shutdown')|int * states('input_number.sunsynk_battery_size')|float / 100 }}
->>>>>>> 30bba62 (Update sunsynk.yaml (#1305))
-=======
-    - 8000 # change to inverter size in W
->>>>>>> 484bf31 (Update sunsynk.yaml (#1357))
->>>>>>> 4c832748
 
   # Export limit is a software limit set on your inverter that prevents exporting above a given level
   # When enabled Predbat will model this limit
@@ -345,15 +283,7 @@
 
   # Workaround to limit the maximum reserve setting, some inverters won't allow 100% to be set
   # Comment out if your inverter allows 100%
-<<<<<<< HEAD
-#  inverter_reserve_max : 98
-=======
-<<<<<<< HEAD
   # inverter_reserve_max : 98
-=======
-#  inverter_reserve_max : 98
->>>>>>> 484bf31 (Update sunsynk.yaml (#1357))
->>>>>>> 4c832748
 
   # Some batteries tail off their charge rate at high soc%
   # enter the charging curve here as a % of the max charge rate for each soc percentage.
